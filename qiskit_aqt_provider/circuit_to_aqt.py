# -*- coding: utf-8 -*-

# This code is part of Qiskit.
#
# (C) Copyright IBM 2019, Alpine Quantum Technologies GmbH 2022.
#
# This code is licensed under the Apache License, Version 2.0. You may
# obtain a copy of this license in the LICENSE.txt file in the root directory
# of this source tree or at http://www.apache.org/licenses/LICENSE-2.0.
#
# Any modifications or derivative works of this code must retain this
# copyright notice, and modified files need to carry a notice indicating
# that they have been altered from the originals.

import json
from typing import Any, Dict, List

from numpy import pi
from qiskit import QuantumCircuit


def _experiment_to_seq(circuit):
    count = 0
    qubit_map = {}
    for bit in circuit.qubits:
        qubit_map[bit] = count
        count += 1
    ops = []
    meas = 0
    for instruction in circuit.data:
        inst = instruction[0]
        qubits = [qubit_map[bit] for bit in instruction[1]]
        if inst.name == "rx":
            name = "X"
        elif inst.name == "ry":
            name = "Y"
        elif inst.name == "rz":
            name = "Z"
        elif inst.name == "r":
            name = "R"
        elif inst.name == "rxx":
            name = "MS"
        elif inst.name == "ms":
            name = "MS"
            qubits = []
        elif inst.name == "measure":
            meas += 1
            continue
        elif inst.name == "barrier":
            continue
        else:
            raise ValueError(f"Operation '{inst.name}' outside of basis rx, ry, rxx")
        exponent = inst.params[0] / pi
        # hack: split X into X**0.5 . X**0.5
        if name == "X" and exponent == 1.0:
            ops.append((name, float(0.5), qubits))
            ops.append((name, float(0.5), qubits))
        else:
            # (op name, exponent, [qubit index])
            ops.append((name, float(exponent), qubits))
    if not meas:
        raise ValueError("Circuit must have at least one measurements.")
    return json.dumps(ops)


def _experiment_to_aqt_circuit(circuit: QuantumCircuit) -> List[Dict[str, Any]]:
    count = 0
    qubit_map = {}
    for bit in circuit.qubits:
        qubit_map[bit] = count
        count += 1
    ops = []
    meas = 0
    for instruction in circuit.data:
        inst = instruction[0]
        qubits = [qubit_map[bit] for bit in instruction[1]]
        if inst.name == "rz":
            ops.append({"gate": "RZ", "phi": float(inst.params[0]) / pi, "qubit": qubits[0]})
        elif inst.name == "r":
            ops.append(
                {
                    "gate": "R",
                    "phi": float(inst.params[1]) / pi,
                    "theta": float(inst.params[0]) / pi,
                    "qubit": qubits[0],
                }
            )
        elif inst.name == "rxx":
            ops.append(
                {
                    "gate": "XX",
                    "qubits": qubits[:2],
                }
            )
        elif inst.name == "measure":
            # FIXME: we only support measurements at the end
            meas += 1
            continue
        elif inst.name == "barrier":
            continue
        else:
            raise ValueError(f"Operation '{inst.name}' outside of basis rz, r, rxx")
    if not meas:
        raise ValueError("Circuit must have at least one measurements.")
    return ops


def circuit_to_aqt(circuits, access_token, shots=100):
    """Return a list of json payload strings for each experiment in a qobj

    The output json format of an experiment is defined as follows:
        [[op_string, gate_exponent, qubits]]

    which is a list of sequential quantum operations, each operation defined
    by:

    op_string: str that specifies the operation type, either "X","Y","MS"
    gate_exponent: float that specifies the gate_exponent of the operation
    qubits: list of qubits where the operation acts on.
    """
    out_json = []
    if isinstance(circuits, list):
        if len(circuits) > 1:
            raise ValueError("Lists of circuits are not supported.")
        circuits = circuits[0]
    seqs = _experiment_to_seq(circuits)
    out_dict = {
        "data": seqs,
        "access_token": access_token,
        "repetitions": shots,
        "no_qubits": circuits.num_qubits,
    }
    out_json.append(out_dict)
    return out_json


def circuit_to_aqt_new(circuit: QuantumCircuit, shots: int) -> Dict[str, Any]:
    """Convert a Qiskit `QuantumCircuit` into a JSON-serializable payload describing
    a circuit execution request on the AQT API.

    Parameters:
        circuit (QuantumCircuit): The quantum circuit to convert
        shots (int): Number of repetitions

    Returns:
        The corresponding circuit execution request payload.
    """
<<<<<<< HEAD
    seqs = _experiment_to_aqt_circuit(circuit)
=======
    if isinstance(circuits, list):
        if len(circuits) > 1:
            raise ValueError("Lists of circuits are not supported.")
        circuits = circuits[0]
    seqs = _experiment_to_aqt_circuit(circuits)
>>>>>>> dfde9cd4
    out_dict = {
        "job_type": "quantum_circuit",
        "label": "qiskit",
        "payload": {"repetitions": shots, "quantum_circuit": seqs},
    }
    return out_dict<|MERGE_RESOLUTION|>--- conflicted
+++ resolved
@@ -75,7 +75,9 @@
         inst = instruction[0]
         qubits = [qubit_map[bit] for bit in instruction[1]]
         if inst.name == "rz":
-            ops.append({"gate": "RZ", "phi": float(inst.params[0]) / pi, "qubit": qubits[0]})
+            ops.append(
+                {"gate": "RZ", "phi": float(inst.params[0]) / pi, "qubit": qubits[0]}
+            )
         elif inst.name == "r":
             ops.append(
                 {
@@ -145,15 +147,8 @@
     Returns:
         The corresponding circuit execution request payload.
     """
-<<<<<<< HEAD
     seqs = _experiment_to_aqt_circuit(circuit)
-=======
-    if isinstance(circuits, list):
-        if len(circuits) > 1:
-            raise ValueError("Lists of circuits are not supported.")
-        circuits = circuits[0]
-    seqs = _experiment_to_aqt_circuit(circuits)
->>>>>>> dfde9cd4
+
     out_dict = {
         "job_type": "quantum_circuit",
         "label": "qiskit",
