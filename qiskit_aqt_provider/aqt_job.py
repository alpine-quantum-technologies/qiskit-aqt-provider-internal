# -*- coding: utf-8 -*-

# This code is part of Qiskit.
#
# (C) Copyright IBM 2019.
#
# This code is licensed under the Apache License, Version 2.0. You may
# obtain a copy of this license in the LICENSE.txt file in the root directory
# of this source tree or at http://www.apache.org/licenses/LICENSE-2.0.
#
# Any modifications or derivative works of this code must retain this
# copyright notice, and modified files need to carry a notice indicating
# that they have been altered from the originals.

# pylint: disable=protected-access

import time

import requests
from qiskit.providers import JobV1
from qiskit.providers import JobError
from qiskit.providers import JobTimeoutError
from qiskit.providers.jobstatus import JobStatus
from qiskit.result import Result


class AQTJob(JobV1):
    def __init__(self, backend, job_id, access_token=None, qobj=None):
        """Initialize a job instance.

        Parameters:
            backend (BaseBackend): Backend that job was executed on.
            job_id (str): The unique job ID.
            access_token (str): The AQT access token.
            qobj (Qobj): Quantum object, if any.
        """
        super().__init__(backend, job_id)
        self._backend = backend
        self.access_token = access_token
        self.qobj = qobj
        self._job_id = job_id
        self.memory_mapping = self._build_memory_mapping()

    def _wait_for_result(self, timeout=None, wait=5):
        start_time = time.time()
        result = None
        header = {
            "Ocp-Apim-Subscription-Key": self._backend._provider.access_token,
            "SDK": "qiskit"
        }
        while True:
            elapsed = time.time() - start_time
            if timeout and elapsed >= timeout:
                raise JobTimeoutError('Timed out waiting for result')
            result = requests.put(
                self._backend.url,
                data={'id': self._job_id,
                      'access_token': self._backend._provider.access_token},
                headers=header
            ).json()
            if result['status'] == 'finished':
                break
            if result['status'] == 'error':
                raise JobError('API returned error:\n' + str(result))
            time.sleep(wait)
        return result

    def _build_memory_mapping(self):
        qu2cl = {}
        qubit_map = {}
        count = 0

        # If a list of quantum circuits use the first element
        # since we only can have a maximum of a single
        # circuit per job.
        if isinstance(self.qobj, list):
            self.qobj = self.qobj[0]

        for bit in self.qobj.qubits:
            qubit_map[bit] = count
            count += 1
        clbit_map = {}
        count = 0
        for bit in self.qobj.clbits:
            clbit_map[bit] = count
            count += 1
        for instruction in self.qobj.data:
            if instruction[0].name == 'measure':
                for index, qubit in enumerate(instruction[1]):
                    qu2cl[qubit_map[qubit]] = clbit_map[instruction[2][index]]
        return qu2cl

    def _rearrange_result(self, input):
        length = self.qobj.num_clbits
        bin_output = list('0' * length)
        bin_input = list(bin(input)[2:].rjust(length, '0'))
        bin_input.reverse()
        for qu, cl in self.memory_mapping.items():
            bin_output[cl] = bin_input[qu]
        bin_output.reverse()
        return hex(int(''.join(bin_output), 2))

    def _format_counts(self, samples):
        counts = {}
        for result in samples:
            h_result = self._rearrange_result(result)
            if h_result not in counts:
                counts[h_result] = 1
            else:
                counts[h_result] += 1
        return counts

    def result(self,
               timeout=None,
               wait=5):
        """Get the result data of a circuit.

        Parameters:
            timeout (float): A timeout for trying to get the counts.
            wait (float): A specified wait time between counts retrival
                          attempts.

        Returns:
            Result: Result object.
        """
        result = self._wait_for_result(timeout, wait)
<<<<<<< HEAD
        results = [
            {
                'success': True,
                'shots': len(result['samples']),
                'data': {'counts': self._format_counts(result['samples'])},
                'header': {'memory_slots': self.qobj.num_clbits,
                           'name': self.qobj.name,
                           'metadata': self.qobj.metadata}
            }]
        qobj_id = id(self.qobj)
=======
        if isinstance(self.qobj, QasmQobj):
            results = [
                {
                    'success': True,
                    'shots': len(result['samples']),
                    'data': {'counts': self._format_counts(result['samples'])},
                    'header': {'memory_slots': self.qobj.config.memory_slots,
                               'name': self.qobj.experiments[0].header.name}
                }]
            qobj_id = self.qobj.qobj_id
        else:
            results = [
                {
                    'success': True,
                    'shots': len(result['samples']),
                    'data': {'counts': self._format_counts(result['samples'])},
                    'header': {'memory_slots': self.qobj.num_clbits,
                               'name': self.qobj.name,
                               'metadata': self.qobj.metadata}
                }]
            qobj_id = id(self.qobj)
>>>>>>> 47be088b

        return Result.from_dict({
            'results': results,
            'backend_name': self._backend.name,
            'backend_version': '0.0.1',
            'qobj_id': qobj_id,
            'success': True,
            'job_id': self._job_id,
        })

    def get_counts(self, circuit=None, timeout=None, wait=5):
        """Get the histogram data of a measured circuit.

        Parameters:
            circuit (str or QuantumCircuit or int or None): The index of the circuit.
            timeout (float): A timeout for trying to get the counts.
            wait (float): A specified wait time between counts retrival
                          attempts.

        Returns:
            dict: Dictionary of string : int key-value pairs.
        """
        return self.result(timeout=timeout, wait=wait).get_counts(circuit)

    def cancel(self):
        pass

    def status(self):
        """Query for the job status.
        """
        header = {
            "Ocp-Apim-Subscription-Key": self._backend._provider.access_token,
            "SDK": "qiskit"
        }
        result = requests.put(self._backend.url,
                              data={'id': self._job_id,
                                    'access_token': self.access_token},
                              headers=header)
        code = result.status_code

        if code == 100:
            status = JobStatus.RUNNING
        elif code == 200:
            status = JobStatus.DONE
        elif code in [201, 202]:
            status = JobStatus.INITIALIZING
        else:
            status = JobStatus.ERROR
        return status

    def submit(self):
        """Submits a job for execution.

        :class:`.AQTJob` does not support standalone submission of a job
        object. This can not be called and the Job is only submitted via
        the ``run()`` method of the backend

        :raises NotImplementedError: This method does not support calling
            ``submit()``
        """
        raise NotImplementedError<|MERGE_RESOLUTION|>--- conflicted
+++ resolved
@@ -124,26 +124,15 @@
             Result: Result object.
         """
         result = self._wait_for_result(timeout, wait)
-<<<<<<< HEAD
-        results = [
-            {
-                'success': True,
-                'shots': len(result['samples']),
-                'data': {'counts': self._format_counts(result['samples'])},
-                'header': {'memory_slots': self.qobj.num_clbits,
-                           'name': self.qobj.name,
-                           'metadata': self.qobj.metadata}
-            }]
-        qobj_id = id(self.qobj)
-=======
         if isinstance(self.qobj, QasmQobj):
             results = [
                 {
                     'success': True,
                     'shots': len(result['samples']),
                     'data': {'counts': self._format_counts(result['samples'])},
-                    'header': {'memory_slots': self.qobj.config.memory_slots,
-                               'name': self.qobj.experiments[0].header.name}
+                    'header': {'memory_slots': self.qobj.num_clbits,
+                               'name': self.qobj.name,
+                               'metadata': self.qobj.metadata}}
                 }]
             qobj_id = self.qobj.qobj_id
         else:
@@ -157,7 +146,6 @@
                                'metadata': self.qobj.metadata}
                 }]
             qobj_id = id(self.qobj)
->>>>>>> 47be088b
 
         return Result.from_dict({
             'results': results,
