--- conflicted
+++ resolved
@@ -34,17 +34,6 @@
     ERROR = enum.auto()
     CANCELLED = enum.auto()
 
-<<<<<<< HEAD
-    def submit(
-        self,
-        circuit: QuantumCircuit,  # noqa: ARG002
-        shots: int,  # noqa: ARG002
-    ) -> str:
-        job_id = str(uuid.uuid4())
-        self.jobs.add(job_id)
-        return job_id
-=======
->>>>>>> 6afb73f0
 
 @dataclass
 class TestJob:  # pylint: disable=too-many-instance-attributes
@@ -104,7 +93,7 @@
         if self.status is JobStatus.CANCELLED:
             return {"response": {"status": "cancelled"}}
 
-        assert False, "unreachable"  # pragma: no cover
+        assert False, "unreachable"  # pragma: no cover  # noqa: PT015,S101
 
 
 class TestResource(AQTResource):  # pylint: disable=too-many-instance-attributes
@@ -147,16 +136,6 @@
         self.always_error = always_error or error_message
         self.error_message = error_message or str(uuid.uuid4())
 
-<<<<<<< HEAD
-    def submit(
-        self,
-        circuit: QuantumCircuit,  # noqa: ARG002
-        shots: int,
-    ) -> str:
-        job_id = str(uuid.uuid4())
-        self.jobs[job_id] = (time.time(), shots)
-        return job_id
-=======
     def submit(self, circuit: QuantumCircuit, shots: int) -> str:
         job = TestJob(circuit, shots, error_message=self.error_message)
 
@@ -165,7 +144,6 @@
 
         self.jobs[job.job_id] = job
         return job.job_id
->>>>>>> 6afb73f0
 
     def result(self, job_id: str) -> Dict[str, Any]:
         job = self.jobs[job_id]
