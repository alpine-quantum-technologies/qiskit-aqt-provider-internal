--- conflicted
+++ resolved
@@ -41,27 +41,5 @@
 
             try:
                 _ = circuit_to_aqt(circuit, shots=shots)
-<<<<<<< HEAD
             except Exception:  # pragma: no cover  # noqa: BLE001
-                pytest.fail(f"Circuit cannot be converted to the AQT JSON format:\n{circuit}")
-
-
-@pytest.fixture(name="error_resource")
-def fixture_error_resource() -> AQTResource:
-    """An AQT resource that always returns well-formed error payloads.
-
-    The error message returned by the resource is stored in the
-    `error_str` attribute.
-    """
-    return ErrorResource()
-
-
-@pytest.fixture(name="non_compliant_resource")
-def fixture_non_compliant_resource() -> AQTResource:
-    """An AQT resource that always returns ill-formed payloads."""
-    return NonCompliantResource()
-=======
-            # pylint: disable-next=broad-except
-            except Exception:  # pragma: no cover
-                pytest.fail(f"Circuit cannot be converted to the AQT JSON format:\n{circuit}")
->>>>>>> 6afb73f0
+                pytest.fail(f"Circuit cannot be converted to the AQT JSON format:\n{circuit}")