# -*- coding: utf-8 -*-

# This code is part of Qiskit.
#
# (C) Copyright IBM 2019.
#
# This code is licensed under the Apache License, Version 2.0. You may
# obtain a copy of this license in the LICENSE.txt file in the root directory
# of this source tree or at http://www.apache.org/licenses/LICENSE-2.0.
#
# Any modifications or derivative works of this code must retain this
# copyright notice, and modified files need to carry a notice indicating
# that they have been altered from the originals.


import os
from http import HTTPStatus
from typing import Dict, List, Optional, Union

import requests
from qiskit.providers.exceptions import QiskitBackendNotFoundError
from qiskit.providers.providerutils import filter_backends
from tabulate import tabulate

<<<<<<< HEAD
from .aqt_backend import AQTDeviceIbex, AQTDevicePine, AQTSimulator, AQTSimulatorNoise1
=======
from .aqt_backend import (AQTDeviceIbex, AQTDevicePine, AQTSimulator,
                          AQTSimulatorNoise1)
>>>>>>> dfde9cd4
from .aqt_resource import AQTResource
from .constants import REQUESTS_TIMEOUT

# The portal url can be overridden via the AQT_PORTAL_URL environment variable

# Firebase Arnica
# PORTAL_URL = "https://europe-west3-aqt-portal-dev.cloudfunctions.net"

# Arnica MVP
PORTAL_URL = "http://arnica.internal.aqt.eu:7777"

# Local Firebase Arnica
# PORTAL_URL = "http://localhost:5001/aqt-portal-dev/europe-west3"

# Local mini portal
# PORTAL_URL = "http://localhost:7777"


class WorkspaceTable:
    def __init__(self, data):
        self.data: Dict[str, List] = {}
        for entry in data:
            workspace_id = entry.get("id")
            resources = entry.get("resources")
            self.data[workspace_id] = resources

        self.table = []
        for workspace_id, resources in self.data.items():
            for count, resource in enumerate(resources):
                if count == 0:
                    line = [
                        workspace_id,
                        resource["id"],
                        resource["name"],
                        resource["type"],
                    ]
                else:
                    line = ["", resource["id"], resource["name"], resource["type"]]
                self.table.append(line)

    def workspace(self, workspace_id: str) -> Union[List, None]:
        return self.data.get(workspace_id)

    def __str__(self) -> str:
        headers = ["Workspace ID", "Resource ID", "Description", "Resource type"]
        return tabulate(self.table, headers=headers, tablefmt="fancy_grid")

    def __iter__(self):
        return self.data.__iter__()


class AQTProvider:
    """Provider for backends from Alpine Quantum Technologies (AQT).

    Typical usage is:

    .. code-block:: python

        from qiskit_aqt_provider import AQTProvider

        aqt = AQTProvider('MY_TOKEN')

        backend = aqt.backends.aqt_qasm_simulator

    where `'MY_TOKEN'` is the access token provided by AQT.

    If no token is given, it is read from the `AQT_TOKEN` environment variable.

    Attributes:
        access_token (str): The access token.
        name (str): Name of the provider instance.
        backends (BackendService): A service instance that allows
                                   for grabbing backends.
    """

    def __init__(self, access_token: Optional[str] = None):
        super().__init__()
        portal_url_env = os.environ.get("AQT_PORTAL_URL")
        if portal_url_env:
            self.portal_url = f"{portal_url_env}/api/v1"
        else:
            self.portal_url = f"{PORTAL_URL}/api/v1"
        if access_token is None:
            env_token = os.environ.get("AQT_TOKEN")
            if env_token is None:
                raise ValueError("No access token provided. Use 'AQT_TOKEN' environment variable.")
            self.access_token = env_token
        else:
            self.access_token = access_token
        self.name = "aqt_provider"

        # Populate the list of AQT backends
        self.backends = BackendService(
            [
                AQTSimulator(provider=self),
                AQTSimulatorNoise1(provider=self),
                AQTDeviceIbex(provider=self),
                AQTDevicePine(provider=self),
            ]
        )

    def __str__(self):
        return f"<AQTProvider(name={self.name})>"

    def __repr__(self):
        return self.__str__()

    def workspaces(self):
        headers = {"Authorization": f"Bearer {self.access_token}", "SDK": "qiskit"}
        res = requests.get(
            f"{self.portal_url}/workspaces", headers=headers, timeout=REQUESTS_TIMEOUT
        )
        if res.status_code == HTTPStatus.OK:
            return WorkspaceTable(res.json())
        return WorkspaceTable([])

    def get_resource(self, workspace: str, resource: str) -> AQTResource:
        resources = self.workspaces().workspace(workspace)
        if resources is None:
            raise ValueError(f"Workpace '{workspace}' is not accessible.")

        api_resource = None
        for resource_data in resources:
            if resource_data.get("id") == resource:
                api_resource = resource_data
                break
        else:
            raise ValueError(f"Resource '{resource}' does not exist in workspace '{workspace}'.")

        return AQTResource(self, workspace, api_resource)

    def get_backend(self, name=None, **kwargs):
        """Return a single backend matching the specified filtering.
        Args:
            name (str): name of the backend.
            **kwargs: dict used for filtering.
        Returns:
            Backend: a backend matching the filtering.
        Raises:
            QiskitBackendNotFoundError: if no backend could be found or
                more than one backend matches the filtering criteria.
        """
        backends = self.backends(name, **kwargs)
        if len(backends) > 1:
            raise QiskitBackendNotFoundError("More than one backend matches criteria.")
        if not backends:
            raise QiskitBackendNotFoundError("No backend matches criteria.")

        return backends[0]

    def __eq__(self, other):
        """Equality comparison.
        By default, it is assumed that two `Providers` from the same class are
        equal. Subclassed providers can override this behavior.
        """
        return type(self).__name__ == type(other).__name__


class BackendService:
    """A service class that allows for autocompletion
    of backends from provider.
    """

    def __init__(self, backends):
        """Initialize service

        Parameters:
            backends (list): List of backend instances.
        """
        self._backends = backends
        for backend in backends:
            setattr(self, backend.name, backend)

    def __call__(self, name=None, filters=None, **kwargs):
        """A listing of all backends from this provider.

        Parameters:
            name (str): The name of a given backend.
            filters (callable): A filter function.

        Returns:
            list: A list of backends, if any.
        """
        # pylint: disable=arguments-differ
        backends = self._backends
        if name:
            backends = [backend for backend in backends if backend.name == name]

        return filter_backends(backends, filters=filters, **kwargs)<|MERGE_RESOLUTION|>--- conflicted
+++ resolved
@@ -22,12 +22,7 @@
 from qiskit.providers.providerutils import filter_backends
 from tabulate import tabulate
 
-<<<<<<< HEAD
 from .aqt_backend import AQTDeviceIbex, AQTDevicePine, AQTSimulator, AQTSimulatorNoise1
-=======
-from .aqt_backend import (AQTDeviceIbex, AQTDevicePine, AQTSimulator,
-                          AQTSimulatorNoise1)
->>>>>>> dfde9cd4
 from .aqt_resource import AQTResource
 from .constants import REQUESTS_TIMEOUT
 
@@ -113,7 +108,9 @@
         if access_token is None:
             env_token = os.environ.get("AQT_TOKEN")
             if env_token is None:
-                raise ValueError("No access token provided. Use 'AQT_TOKEN' environment variable.")
+                raise ValueError(
+                    "No access token provided. Use 'AQT_TOKEN' environment variable."
+                )
             self.access_token = env_token
         else:
             self.access_token = access_token
@@ -155,7 +152,9 @@
                 api_resource = resource_data
                 break
         else:
-            raise ValueError(f"Resource '{resource}' does not exist in workspace '{workspace}'.")
+            raise ValueError(
+                f"Resource '{resource}' does not exist in workspace '{workspace}'."
+            )
 
         return AQTResource(self, workspace, api_resource)
 
