--- conflicted
+++ resolved
@@ -3,11 +3,8 @@
 ## Unreleased
 
 * Fix and improve error handing from individual circuits #24
-<<<<<<< HEAD
 * Run the examples in the continuous integration pipeline #26
-=======
 * Add `number_of_qubits` to the `quantum_circuit` job payload #29
->>>>>>> aa27799b
 
 ## qiskit-aqt-provider v0.8.1
 
