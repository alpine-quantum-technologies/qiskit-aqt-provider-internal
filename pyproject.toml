--- conflicted
+++ resolved
@@ -57,10 +57,7 @@
 black = "^23.1.0"
 coverage = "^7.2.1"
 dirty-equals = "^0.5.0"
-<<<<<<< HEAD
 hypothesis = "^6.70.0"
-=======
->>>>>>> c72cdff8
 ipykernel = "^6.22.0"
 isort = "^5.12.0"
 jupyter-sphinx = "^0.4.0"
