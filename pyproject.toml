[tool.poetry]
name = "qiskit-aqt-provider-internal"
version = "0.12.0"
description = "Qiskit provider for AQT backends"
authors = ["Qiskit Development Team", "Alpine Quantum Technologies GmbH"]
repository = "https://github.com/alpine-quantum-technologies/qiskit-aqt-provider-internal/"
readme = "README.md"
license = "Apache-2.0"
classifiers=[
        "Intended Audience :: Developers",
        "Intended Audience :: Science/Research",
        "Operating System :: Microsoft :: Windows",
        "Operating System :: MacOS",
        "Operating System :: POSIX :: Linux",
        "Programming Language :: Python :: 3 :: Only",
        "Programming Language :: Python :: 3.8",
        "Programming Language :: Python :: 3.9",
        "Programming Language :: Python :: 3.10",
        "Programming Language :: Python :: 3.11",
        "Topic :: Scientific/Engineering",
    ]
keywords=["qiskit", "sdk", "quantum"]

packages = [
    { include = "qiskit_aqt_provider" },
    { include = "test", format = "sdist" }
]
include = [
    "CODE_OF_CONDUCT.md",
    "CONTRIBUTING.md",
    "LICENSE.txt",
    "README.md"
]

[tool.poetry.plugins."qiskit.transpiler.scheduling"]
aqt = "qiskit_aqt_provider.transpiler_plugin:AQTSchedulingPlugin"

[tool.poetry.plugins."qiskit.transpiler.translation"]
aqt = "qiskit_aqt_provider.transpiler_plugin:AQTTranslationPlugin"

[tool.poetry.plugins.pytest11]
pytest_qiskit_aqt = "qiskit_aqt_provider.test.fixtures"

[tool.poetry.dependencies]
python = "^3.8"

httpx = ">=0.24.0"
pydantic = ">=1.10,<2"
python-dotenv = ">=1"
qiskit-aer = ">=0.11"
qiskit-terra = ">=0.23.3"
tabulate = ">=0.9.0"
tweedledum = { version = ">=1", optional = true }
typing-extensions = ">=4.0.0"

[tool.poetry.group.dev.dependencies]
black = "^23.3.0"
coverage = "^7.2.1"
datamodel-code-generator = { git = "https://github.com/airwoodix/datamodel-code-generator", branch = "annotated-backport" }
dirty-equals = "^0.5.0"
hypothesis = "^6.70.0"
ipykernel = "^6.22.0"
jupyter-sphinx = "^0.4.0"
mistletoe = "^1.0.1"
mypy = "=1.2.0"
poethepoet = "^0.18.1"
pre-commit = "^3.1.1"
pyproject-fmt = "^0.9.2"
pyright = "=1.1.304"  # also update in workflows/poetry.yml!
pytest = ">=7"
pytest-httpx = "^0.22.0"
pytest-sugar = "^0.9.6"
qiskit-experiments = "^0.4.0"
qiskit-sphinx-theme = ">=1.7.0"
qiskit-terra = {version = ">=0.23.2", extras = ["visualization"]}
ruff = "^0.0.262"
sphinx = ">=5.3"
sympy = "^1.11.1"
typer = "^0.7.0"
types-requests = "^2.28.11"
types-setuptools = "^65.7.0"
types-tabulate = "^0.9.0.1"


[tool.poetry.extras]
examples = [
    "tweedledum"
]

[build-system]
build-backend = "poetry.core.masonry.api"
requires = [
  "poetry-core>=1",
]

[tool.datamodel-codegen]
disable-timestamp = true
enable-faux-immutability = true
enum-field-as-literal = "one"
field-constraints = true
strict-nullable = true
target-python-version = '3.8'
use-annotated = true
use-double-quotes = true
use-schema-description = true
use-field-description = true
wrap-string-literal = true

[tool.black]
line-length = 100
target-version = ['py38', 'py39', 'py310']
preview = true  # don't use implicit string concatenation

[tool.isort]
profile = "black"

[tool.pyright]
exclude = [
    "**/__pycache__",
    "**/.*",
    "docs/",
]

typeCheckingMode = "basic"
analyzeUnannotatedFunctions = false
reportShadowedImports = true
reportTypeCommentUsage = true
reportImportCycles = true
reportMissingImports = false
reportMissingTypeStubs = false
reportConstantRedefinition = true
reportUnnecessaryTypeIgnoreComment = true

reportDuplicateImport = "error"

pythonVersion = "3.8"
pythonPlatform = "Linux"

[tool.ruff]
select = [
    "ARG",  # flake8-unused-arguments
    "BLE",  # flake8-blind-except
    "C4",  # flake8-comprehensions
    "C90",  # mccabe
    "D",  # pydocstyle
    "E",  # pycodestyle errors
    "ERA",  # eradicate
    "F",  # pyflakes
    "I",  # isort
    "ICN",  # flake8-import-conventions
    "ISC",  # flake8-implicit-str-concat
    "NPY",  # numpy
    "PGH",  # pygrep-hooks
    "PIE",  # flake8-pie
    "PT",  # flake8-pytest-style
    "PTH",  # flake8-use-pathlib
    "PYI",  # flake8-pyi
    "RET",  # flake8-return
    "RSE",  # flake8-raise
    "RUF",  # ruff specials
    "S",  # flake8-bandit
    "SIM",  # flake8-simplify
    "T10",  # flake8-debugger
    "T20",  # flake8-print
    "TID",  # flake8-tidy-imports
    "UP",  # pyupgrade
    "W",  # pycodestyle warnings
]
ignore = [
    "D100",  # missing docstring in public module
    "D101",  # missing docstring in public class
    "D102",  # missing docstring in public method
    "D104",  # missing docstring in public package
    "D107",  # missing docstring in __init__
    "D211",  # no-blank-line-before-class (incompatible with D203)
    "D213",  # multiline-summary-second-line (incompatible with D212)
    "S311",  # suspicious-non-cryptographic-random-usage
    "SIM117",  # multiple-with-statements
]
line-length = 100
target-version = 'py38'
extend-exclude = [
    "qiskit_aqt_provider/api_models_generated.py",  # generated code
]

[tool.ruff.per-file-ignores]
"examples/*.py" = [
    "T201",  # allow prints
]
"scripts/*.py" = [
    "T201",  # allow prints
]
"test/**/*.py" = [
    "S101",  # allow assertions
    "D205",  # allow multiline docstring summaries
    "PT011",  # allow pytest.raises without match=
]

[tool.ruff.pydocstyle]
convention = "google"

[tool.coverage.report]
fail_under = 98

[tool.poe.tasks.test]
shell = """
coverage run ${cov_opts} -m pytest
coverage report
"""

[[tool.poe.tasks.test.args]]
name = "cov_opts"
default = ""

[tool.poe.tasks.format]
shell = """
black .
pyproject-fmt .
"""

[tool.poe.tasks.format_check]
shell = """
black --check .
pyproject-fmt --check .
"""

<<<<<<< HEAD
[tool.poe.tasks.lint]
shell = """
ruff check .
./scripts/api_models.py check
"""

[tool.poe.tasks]
generate-models = "./scripts/api_models.py generate"
mypy = "mypy ."
docs = "sphinx-build -b html -W docs docs/_build"
all = ["generate-models", "lint", "mypy", "test", "docs"]
=======
[tool.poe.tasks.typecheck]
shell = """
mypy .
pyright .
"""

[tool.poe.tasks]
lint = "ruff check ."
docs = "sphinx-build -b html -W docs docs/_build"
all = ["format_check", "lint", "typecheck", "test", "docs"]
>>>>>>> 57ce3206
<|MERGE_RESOLUTION|>--- conflicted
+++ resolved
@@ -125,7 +125,7 @@
 analyzeUnannotatedFunctions = false
 reportShadowedImports = true
 reportTypeCommentUsage = true
-reportImportCycles = true
+reportImportCycles = false
 reportMissingImports = false
 reportMissingTypeStubs = false
 reportConstantRedefinition = true
@@ -224,7 +224,12 @@
 pyproject-fmt --check .
 """
 
-<<<<<<< HEAD
+[tool.poe.tasks.typecheck]
+shell = """
+mypy .
+pyright .
+"""
+
 [tool.poe.tasks.lint]
 shell = """
 ruff check .
@@ -233,18 +238,5 @@
 
 [tool.poe.tasks]
 generate-models = "./scripts/api_models.py generate"
-mypy = "mypy ."
 docs = "sphinx-build -b html -W docs docs/_build"
-all = ["generate-models", "lint", "mypy", "test", "docs"]
-=======
-[tool.poe.tasks.typecheck]
-shell = """
-mypy .
-pyright .
-"""
-
-[tool.poe.tasks]
-lint = "ruff check ."
-docs = "sphinx-build -b html -W docs docs/_build"
-all = ["format_check", "lint", "typecheck", "test", "docs"]
->>>>>>> 57ce3206
+all = ["format_check", "lint", "typecheck", "test", "docs"]