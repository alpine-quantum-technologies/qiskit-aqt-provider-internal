--- conflicted
+++ resolved
@@ -48,7 +48,8 @@
 
 def test_circuit_success_lifecycle() -> None:
     """Go through the lifecycle of a successful single-circuit job.
-    Check that the job status visits the states QUEUED, RUNNING, and DONE."""
+    Check that the job status visits the states QUEUED, RUNNING, and DONE.
+    """
     backend = TestResource(min_queued_duration=0.5, min_running_duration=0.5)
     backend.options.update_options(query_period_seconds=0.1)
 
@@ -74,15 +75,11 @@
 
 def test_error_circuit() -> None:
     """Check that errors in circuits are reported in the `errors` field of the Qiskit
-<<<<<<< HEAD
     result metadata, where the keys are the circuit job ids.
     """
-=======
-    result metadata, where the keys are the circuit job ids."""
     backend = TestResource(always_error=True)
     backend.options.update_options(query_period_seconds=0.1)
 
->>>>>>> 6afb73f0
     qc = QuantumCircuit(1)
     qc.measure_all()
 
@@ -93,6 +90,7 @@
 
 
 def test_cancelled_circuit() -> None:
+    """Check that cancelled jobs return success = false."""
     backend = TestResource(always_cancel=True)
 
     qc = QuantumCircuit(1)
@@ -104,11 +102,8 @@
 
 def test_non_compliant_resource() -> None:
     """Check that if the resource sends back ill-formed payloads, the job raises a
-<<<<<<< HEAD
     RuntimeError.
     """
-=======
-    RuntimeError."""
     backend = TestResource(always_invalid=True)
     backend.options.update_options(query_period_seconds=0.1)
 
@@ -123,11 +118,11 @@
 
 def test_non_compliant_resource_invalid_status() -> None:
     """Check that if the resource sends back a valid payload with an invalid status
-    name, the job raises a RuntimeError."""
+    name, the job raises a RuntimeError.
+    """
     backend = TestResource(always_invalid_status=True)
     backend.options.update_options(query_period_seconds=0.1)
 
->>>>>>> 6afb73f0
     qc = QuantumCircuit(1)
     qc.measure_all()
 
